// Copyright 2019 Google LLC
//
// Use of this source code is governed by an MIT-style
// license that can be found in the LICENSE file or at
// https://opensource.org/licenses/MIT.

import 'dart:io';

import 'package:args/command_runner.dart';
import 'package:path/path.dart' as p;
import 'package:term_glyph/term_glyph.dart' as glyph;

import 'src/migrators/division.dart';
import 'src/migrators/module.dart';

/// A command runner that runs a migrator based on provided arguments.
class MigratorRunner extends CommandRunner<Map<Uri, String>> {
  final invocation = "sass_migrator <migrator> [options] <entrypoint.scss...>";

  MigratorRunner()
      : super("sass_migrator", "Migrates stylesheets to new Sass versions.") {
<<<<<<< HEAD
    argParser.addFlag('migrate-deps',
        abbr: 'd', help: 'Migrate dependencies in addition to entrypoints.');
    argParser.addFlag('dry-run',
        abbr: 'n',
        help: 'Show which files would be migrated but make no changes.');
    // TODO(jathak): Make this flag print a diff instead.
    argParser.addFlag('verbose',
        abbr: 'v',
        help: 'Print text of migrated files when running with --dry-run.');
    addCommand(DivisionMigrator());
=======
    argParser
      ..addFlag('migrate-deps',
          abbr: 'd', help: 'Migrate dependencies in addition to entrypoints.')
      ..addFlag('dry-run',
          abbr: 'n',
          help: 'Show which files would be migrated but make no changes.')
      ..addFlag('unicode',
          help: 'Whether to use Unicode characters for messages.')
      // TODO(jathak): Make this flag print a diff instead.
      ..addFlag('verbose',
          abbr: 'v',
          help: 'Print text of migrated files when running with --dry-run.');
>>>>>>> 50288777
    addCommand(ModuleMigrator());
  }

  /// Runs a migrator and then writes the migrated files to disk unless
  /// `--dry-run` is passed.
  Future execute(Iterable<String> args) async {
    var argResults = parse(args);
    if (argResults['unicode'] != null) {
      glyph.ascii = !(argResults['unicode'] as bool);
    }

    var migrated = await runCommand(argResults);
    if (migrated == null) return;

    if (migrated.isEmpty) {
      print('Nothing to migrate!');
      return;
    }

    if (argResults['dry-run']) {
      print('Dry run. Logging migrated files instead of overwriting...\n');
      for (var url in migrated.keys) {
        print(p.prettyUri(url));
        if (argResults['verbose']) {
          print('=' * 80);
          print(migrated[url]);
          print('-' * 80);
        }
      }
    } else {
      for (var url in migrated.keys) {
        assert(url.scheme == null || url.scheme == "file",
            "$url is not a file path.");
        if (argResults['verbose']) print("Overwriting $url...");
        File(url.toFilePath()).writeAsStringSync(migrated[url]);
      }
    }
  }
}<|MERGE_RESOLUTION|>--- conflicted
+++ resolved
@@ -19,18 +19,6 @@
 
   MigratorRunner()
       : super("sass_migrator", "Migrates stylesheets to new Sass versions.") {
-<<<<<<< HEAD
-    argParser.addFlag('migrate-deps',
-        abbr: 'd', help: 'Migrate dependencies in addition to entrypoints.');
-    argParser.addFlag('dry-run',
-        abbr: 'n',
-        help: 'Show which files would be migrated but make no changes.');
-    // TODO(jathak): Make this flag print a diff instead.
-    argParser.addFlag('verbose',
-        abbr: 'v',
-        help: 'Print text of migrated files when running with --dry-run.');
-    addCommand(DivisionMigrator());
-=======
     argParser
       ..addFlag('migrate-deps',
           abbr: 'd', help: 'Migrate dependencies in addition to entrypoints.')
@@ -43,7 +31,7 @@
       ..addFlag('verbose',
           abbr: 'v',
           help: 'Print text of migrated files when running with --dry-run.');
->>>>>>> 50288777
+    addCommand(DivisionMigrator());
     addCommand(ModuleMigrator());
   }
 
