// Copyright 2019 Google LLC
//
// Use of this source code is governed by an MIT-style
// license that can be found in the LICENSE file or at
// https://opensource.org/licenses/MIT.

// The sass package's API is not necessarily stable. It is being imported with
// the Sass team's explicit knowledge and approval. See
// https://github.com/sass/dart-sass/issues/236.
import 'package:sass/src/ast/sass.dart';
import 'package:sass/src/importer.dart';
import 'package:sass/src/importer/utils.dart';
import 'package:sass/src/import_cache.dart';
import 'package:sass/src/visitor/recursive_ast.dart';

import 'package:collection/collection.dart';

import '../../util/bidirectional_map.dart';
import '../../util/unmodifiable_bidirectional_map_view.dart';
import '../../utils.dart';
import 'member_declaration.dart';
import 'scope.dart';

import 'built_in_functions.dart';
import 'reference_source.dart';
import 'scope.dart';

import 'built_in_functions.dart';
import 'reference_source.dart';
import 'scope.dart';

/// A bidirectional mapping between member declarations and references to those
/// members.
///
/// This object is generated during an initial pass. The module migrator then
/// uses the information here during the main migration pass to determine how
/// members are referenced.
class References {
  /// An unmodifiable map between variable references and their declarations.
  ///
  /// Each value in this map must be a [VariableDeclaration] or an [Argument].
  final BidirectionalMap<VariableExpression,
      MemberDeclaration<SassNode /*VariableDeclaration|Argument*/ >> variables;

  /// An unmodifiable map between variable reassignments and the original
  /// declaration they override.
  ///
  /// If a variable is reassigned multiple times, all reassignments will map
  /// to the original declaration, not the previous reassignment.
  ///
  /// Each value in this map must be a [VariableDeclaration] or an [Argument].
  final BidirectionalMap<MemberDeclaration<VariableDeclaration>,
          MemberDeclaration<SassNode /*VariableDeclaration|Argument*/ >>
      variableReassignments;

  /// An unmodifiable map from variable declarations with the `!default` flag to
  /// the declaration they would override were it not for that flag.
  ///
  /// This only includes `!default` declarations for variables that already
  /// exist.
  final Map<MemberDeclaration<VariableDeclaration>,
          MemberDeclaration<SassNode /*VariableDeclaration|Argument*/ >>
      defaultVariableDeclarations;

  /// An unmodifiable map between mixin references and their declarations.
  final BidirectionalMap<IncludeRule, MemberDeclaration<MixinRule>> mixins;

  /// An unmodifiable map between normal function references and their
  /// declarations.
  ///
  /// This only includes references to user-defined functions.
  final BidirectionalMap<FunctionExpression, MemberDeclaration<FunctionRule>>
      functions;

  /// An unmodifiable map between statically-known function references within
  /// a `get-function` call and their declarations.
  ///
  /// This only includes references to user-defined functions.
  final BidirectionalMap<FunctionExpression, MemberDeclaration<FunctionRule>>
      getFunctionReferences;

  /// An unmodifiable set of all member declarations declared in the global
  /// scope of a stylesheet.
  final Set<MemberDeclaration> globalDeclarations;

  /// A mapping from member references to their source.
  ///
  /// This includes references to built-in functions, but it does not include
  /// functions referenced within `get-function` calls (those nodes instead
  /// map to the [ReferenceSource] for the `sass:meta` module).
  final Map<SassNode, ReferenceSource> sources;

  /// A mapping from member references to their source.
  ///
  /// This includes references to built-in functions, but it does not include
  /// functions referenced within `get-function` calls (those nodes instead
  /// map to the [ReferenceSource] for the `sass:meta` module).
  final Map<SassNode, ReferenceSource> sources;

  /// An iterable of all member declarations.
  Iterable<MemberDeclaration> get allDeclarations =>
      variables.values.followedBy(mixins.values).followedBy(functions.values);

  /// Returns true if the member declared by [declaration] is referenced within
  /// another stylesheet.
  bool referencedOutsideDeclaringStylesheet(MemberDeclaration declaration) {
    Iterable<SassNode> references;
    if (declaration is FunctionRule) {
      references = functions
          .keysForValue(declaration)
          .followedBy(getFunctionReferences.keysForValue(declaration));
    } else if (declaration is MixinRule) {
      references = mixins.keysForValue(declaration);
    } else {
      references = variables.keysForValue(declaration);
    }
    return references
        .any((reference) => reference.span.sourceUrl != declaration.sourceUrl);
  }

  /// Finds the original declaration of the variable referenced in [reference].
  ///
  /// The return value always wraps a [VariableDeclaration] or an [Argument].
  MemberDeclaration originalDeclaration(VariableExpression reference) {
    var declaration = variables[reference];
    return variableReassignments[declaration] ?? declaration;
  }

  References._(
      BidirectionalMap<VariableExpression,
              MemberDeclaration<SassNode /*VariableDeclaration|Argument*/ >>
          variables,
      BidirectionalMap<MemberDeclaration<VariableDeclaration>,
              MemberDeclaration<SassNode /*VariableDeclaration|Argument*/ >>
          variableReassignments,
      Map<MemberDeclaration<VariableDeclaration>,
              MemberDeclaration<SassNode /*VariableDeclaration|Argument*/ >>
          defaultVariableDeclarations,
<<<<<<< HEAD
      BidirectionalMap<IncludeRule, MemberDeclaration<MixinRule>> mixins,
      BidirectionalMap<FunctionExpression, MemberDeclaration<FunctionRule>>
          functions,
      BidirectionalMap<FunctionExpression, MemberDeclaration<FunctionRule>>
          getFunctionReferences,
      Set<MemberDeclaration> globalDeclarations,
=======
      BidirectionalMap<IncludeRule, MixinRule> mixins,
      BidirectionalMap<FunctionExpression, FunctionRule> functions,
      BidirectionalMap<FunctionExpression, FunctionRule> getFunctionReferences,
      Set<SassNode> globalDeclarations,
>>>>>>> 15c3edd7
      Map<SassNode, ReferenceSource> sources)
      : variables = UnmodifiableBidirectionalMapView(variables),
        variableReassignments =
            UnmodifiableBidirectionalMapView(variableReassignments),
        defaultVariableDeclarations =
            UnmodifiableMapView(defaultVariableDeclarations),
        mixins = UnmodifiableBidirectionalMapView(mixins),
        functions = UnmodifiableBidirectionalMapView(functions),
        getFunctionReferences =
            UnmodifiableBidirectionalMapView(getFunctionReferences),
        globalDeclarations = UnmodifiableSetView(globalDeclarations),
        sources = UnmodifiableMapView(sources);

  /// Constructs a new [References] object based on a [stylesheet] (imported by
  /// [importer]) and its dependencies.
  factory References(
          ImportCache importCache, Stylesheet stylesheet, Importer importer) =>
      _ReferenceVisitor(importCache).build(stylesheet, importer);
}

/// A visitor that builds a References object.
class _ReferenceVisitor extends RecursiveAstVisitor {
  final _variables = BidirectionalMap<VariableExpression,
      MemberDeclaration<SassNode /*VariableDeclaration|Argument*/ >>();
  final _variableReassignments = BidirectionalMap<
      MemberDeclaration<VariableDeclaration>,
      MemberDeclaration<SassNode /*VariableDeclaration|Argument*/ >>();
  final _defaultVariableDeclarations = <MemberDeclaration<VariableDeclaration>,
      MemberDeclaration<SassNode /*VariableDeclaration|Argument*/ >>{};
  final _mixins = BidirectionalMap<IncludeRule, MemberDeclaration<MixinRule>>();
  final _functions =
      BidirectionalMap<FunctionExpression, MemberDeclaration<FunctionRule>>();
  final _getFunctionReferences =
<<<<<<< HEAD
      BidirectionalMap<FunctionExpression, MemberDeclaration<FunctionRule>>();
  final _globalDeclarations = <MemberDeclaration>{};
=======
      BidirectionalMap<FunctionExpression, FunctionRule>();
  final _globalDeclarations = <SassNode>{};
>>>>>>> 15c3edd7
  final _sources = <SassNode, ReferenceSource>{};

  /// The current global scope.
  ///
  /// This persists across imports, but not across module loads.
  Scope _scope;

  /// Mapping from canonical stylesheet URLs to the global scope of the module
  /// contained within it.
  ///
  /// Note: Stylesheets only depended on through imports will not have their
  /// own scope in this map; they will instead share a global scope with the
  /// stylesheet that imported them.
  final _moduleScopes = <Uri, Scope>{};

  /// Maps declarations to their source for the current stylesheet.
<<<<<<< HEAD
  Map<MemberDeclaration, ReferenceSource> _declarationSources;

  /// [_declarationSources] for each module.
  final _moduleSources = <Uri, Map<MemberDeclaration, ReferenceSource>>{};
=======
  Map<SassNode, ReferenceSource> _declarationSources;

  /// [_declarationSources] for each module.
  final _moduleSources = <Uri, Map<SassNode, ReferenceSource>>{};
>>>>>>> 15c3edd7

  /// Mapping between member references for which no definition was found and
  /// the scope the reference was contained in.
  ///
  /// Each key of this map should be a [VariableExpression], an [IncludeRule],
  /// or a [FunctionExpression].
  final _unresolvedReferences =
      <SassNode /*VariableExpression|IncludeRule|FunctionExpression*/, Scope>{};

  /// Namespaces present within the current stylesheet.
  ///
  /// Note: Unlike the similar property in _ModuleMigrationVisitor, this only
  /// includes namespaces for `@use` rules that already exist within the file.
  /// It doesn't include namespaces for to-be-migrated imports.
  Map<String, Uri> _namespaces;

  /// URL of the stylesheet currently being migrated.
  Uri _currentUrl;

  /// The importer that's currently being used to resolve relative imports.
  ///
  /// If this is `null`, relative imports aren't supported in the current
  /// stylesheet.
  Importer _importer;

  /// Cache used to load stylesheets.
  ImportCache importCache;

  _ReferenceVisitor(this.importCache);

  /// Constructs a new References object based on a [stylesheet] (imported by
  /// [importer]) and its dependencies.
  References build(Stylesheet stylesheet, Importer importer) {
    _importer = importer;
    _scope = Scope();
    _moduleScopes[stylesheet.span.sourceUrl] = _scope;
    _declarationSources = {};
    _moduleSources[stylesheet.span.sourceUrl] = _declarationSources;
    visitStylesheet(stylesheet);
    _checkUnresolvedReferences(_scope);
    _resolveBuiltInFunctionReferences();
    return References._(
        _variables,
        _variableReassignments,
        _defaultVariableDeclarations,
        _mixins,
        _functions,
        _getFunctionReferences,
        _globalDeclarations,
        _sources);
  }

  /// Checks any remaining [_unresolvedReferences] to see if they match a
  /// built-in function, and adds them to [_sources] if they do.
  void _resolveBuiltInFunctionReferences() {
    var functions = _unresolvedReferences.keys.whereType<FunctionExpression>();
    for (var function in functions) {
      if (_isCssCompatibilityOverload(function)) continue;
      if (function.name.asPlain == null) continue;
      var name = function.name.asPlain;
      var module = builtInFunctionModules[name];
      if (module != null) _sources[function] = BuiltInSource(module);
    }
  }

  /// Returns true if [node] is a function overload that exists to provide
  /// compatiblity with plain CSS function calls, and should therefore not be
  /// migrated to the module version.
  bool _isCssCompatibilityOverload(FunctionExpression node) {
    var argument = getOnlyArgument(node.arguments);
    switch (node.name.asPlain) {
      case 'grayscale':
      case 'invert':
      case 'opacity':
        return argument is NumberExpression;
      case 'saturate':
        return argument != null;
      case 'alpha':
        var totalArgs =
            node.arguments.positional.length + node.arguments.named.length;
        if (totalArgs > 1) return true;
        return argument is BinaryOperationExpression &&
            argument.operator == BinaryOperator.singleEquals;
      default:
        return false;
    }
  }

  /// Visits a stylesheet with an empty [_namespaces], storing it in
  /// [_references].
  @override
  void visitStylesheet(Stylesheet node) {
    var oldNamespaces = _namespaces;
    var oldUrl = _currentUrl;
    _namespaces = {};
    _currentUrl = node.span.sourceUrl;
    super.visitStylesheet(node);
    _namespaces = oldNamespaces;
    _currentUrl = oldUrl;
  }

  /// Visits the stylesheet this `@import` rule points to using the existing global
  /// scope.
  @override
  void visitImportRule(ImportRule node) {
    super.visitImportRule(node);
    for (var import in node.imports) {
      if (import is DynamicImport) {
        var result =
            importCache.import(Uri.parse(import.url), _importer, _currentUrl);
        if (result != null) {
          var oldImporter = _importer;
          _importer = result.item1;
          visitStylesheet(result.item2);
          var url = result.item2.span.sourceUrl;
          var currentSource = CurrentSource(url);
          var importSource = ImportSource(url, import);
          for (var declaration in _declarationSources.keys.toList()) {
<<<<<<< HEAD
            var source = _declarationSources[declaration];
            if (source == currentSource || source is ForwardSource) {
=======
            if (_declarationSources[declaration] == currentSource) {
>>>>>>> 15c3edd7
              _declarationSources[declaration] = importSource;
            }
          }
          _importer = oldImporter;
        }
      }
    }
  }

  /// Visits the stylesheet this `@use` rule points to using a new global scope
  /// for this module.
  @override
  void visitUseRule(UseRule node) {
    super.visitUseRule(node);
    if (node.url.scheme == 'sass') {
      _namespaces[node.namespace] = node.url;
      return;
    }
    var canonicalUrl = _loadUseOrForward(node.url);
    _namespaces[node.namespace] = canonicalUrl;

    var moduleSources = _moduleSources[canonicalUrl];
    var currentSource = CurrentSource(canonicalUrl);
    var useSource = UseSource(canonicalUrl, node);
    for (var declaration in moduleSources.keys) {
      var source = moduleSources[declaration];
      if (source == currentSource || source is ForwardSource) {
        _declarationSources[declaration] = useSource;
      }
    }
  }

  /// Given a URL from a `@use` or `@forward` rule, loads and visits the
  /// stylesheet it points to and returns its canonical URL.
  Uri _loadUseOrForward(Uri ruleUrl) {
    var result =
        inUseRule(() => importCache.import(ruleUrl, _importer, _currentUrl));
    if (result == null) return null;
    var stylesheet = result.item2;
    var canonicalUrl = stylesheet.span.sourceUrl;
    if (!_moduleScopes.containsKey(canonicalUrl)) {
      var oldScope = _scope;
      _scope = Scope();
      _moduleScopes[canonicalUrl] = _scope;
      var oldSources = _declarationSources;
      _declarationSources = {};
      _moduleSources[canonicalUrl] = _declarationSources;
      var oldImporter = _importer;
      _importer = result.item1;
      visitStylesheet(stylesheet);
      _checkUnresolvedReferences(_scope);
      _importer = oldImporter;
      _scope = oldScope;
      _declarationSources = oldSources;
<<<<<<< HEAD
    }
    return canonicalUrl;
  }

  /// Visits the stylesheet this `@forward` rule points to using a new global
  /// scope, then copies members from it into the current scope.
  @override
  void visitForwardRule(ForwardRule node) {
    super.visitForwardRule(node);
    var canonicalUrl = _loadUseOrForward(node.url);
    var moduleScope = _moduleScopes[canonicalUrl];
    for (var declaration in moduleScope.variables.values) {
      if (declaration.member is! VariableDeclaration) {
        throw StateError(
            "Arguments should not be present in a module's global scope");
      }
      if (_visibleThroughForward(
          declaration.name, node.shownVariables, node.hiddenVariables)) {
        _forwardMember(declaration, node, canonicalUrl, _scope.variables);
      }
    }
    for (var declaration in moduleScope.mixins.values) {
      if (_visibleThroughForward(declaration.name, node.shownMixinsAndFunctions,
          node.hiddenMixinsAndFunctions)) {
        _forwardMember(declaration, node, canonicalUrl, _scope.mixins);
      }
    }
    for (var declaration in moduleScope.functions.values) {
      if (_visibleThroughForward(declaration.name, node.shownMixinsAndFunctions,
          node.hiddenMixinsAndFunctions)) {
        _forwardMember(declaration, node, canonicalUrl, _scope.functions);
      }
    }
  }

  /// Returns true if [name] should be shown based on [shown] and [hidden] from
  /// a `@forward` rule.
  bool _visibleThroughForward(
          String name, Set<String> shown, Set<String> hidden) =>
      (shown?.contains(name) ?? true) && !(hidden?.contains(name) ?? false);

  /// Forwards [forwarding] into [declarations], adding the forwarded
  /// declaration to [_declarationSources].
  void _forwardMember<T extends SassNode>(
      MemberDeclaration<T> forwarding,
      ForwardRule forward,
      Uri forwardedUrl,
      Map<String, MemberDeclaration<T>> declarations) {
    var declaration =
        MemberDeclaration<T>.forward(forwarding, forward, forwardedUrl);
    var prefix = forward.prefix ?? '';
    declarations['$prefix${forwarding.name}'] = declaration;
    _declarationSources[declaration] =
        ForwardSource(forward.span.sourceUrl, forward);
=======
    }
    _namespaces[node.namespace] = canonicalUrl;

    var moduleSources = _moduleSources[canonicalUrl];
    var currentSource = CurrentSource(canonicalUrl);
    var useSource = UseSource(canonicalUrl, node);
    for (var declaration in moduleSources.keys) {
      if (moduleSources[declaration] == currentSource) {
        _declarationSources[declaration] = useSource;
      }
    }
>>>>>>> 15c3edd7
  }

  /// Visits each of [node]'s expressions and children.
  ///
  /// All of [node]'s arguments are declared as local variables in a new scope.
  @override
  void visitCallableDeclaration(CallableDeclaration node) {
    _scope = Scope(_scope);
    for (var argument in node.arguments.arguments) {
      _scope.variables[argument.name] = MemberDeclaration(argument);
      if (argument.defaultValue != null) visitExpression(argument.defaultValue);
    }
    super.visitChildren(node);
    _checkUnresolvedReferences(_scope);
    _scope = _scope.parent;
  }

  /// Visits the children of [node] with a local scope.
  ///
  /// Note: The children of a stylesheet are at the root, so we should not add
  /// a local scope.
  @override
  void visitChildren(ParentStatement node) {
    if (node is Stylesheet) {
      super.visitChildren(node);
      return;
    }
    _scope = Scope(_scope);
    super.visitChildren(node);
    _checkUnresolvedReferences(_scope);
    _scope = _scope.parent;
  }

  /// Finds any declarations in [scope] that match one of the references in
  /// [_unresolvedReferences].
  ///
  /// This should be called on a scope immediately before it ends.
  void _checkUnresolvedReferences(Scope scope) {
    for (var reference in _unresolvedReferences.keys.toList()) {
      var refScope = _unresolvedReferences[reference];
      if (!refScope.isDescendentOf(scope)) continue;
      if (reference is VariableExpression) {
        _linkUnresolvedReference(
            reference, reference.name, scope.variables, _variables);
      } else if (reference is IncludeRule) {
        _linkUnresolvedReference(
            reference, reference.name, scope.mixins, _mixins);
      } else if (reference is FunctionExpression) {
        var name = reference.name.asPlain?.replaceAll('_', '-');
        if (name == null) continue;
        if (name == 'get-function') {
          var nameExpression = getStaticNameForGetFunctionCall(reference);
          var staticName = nameExpression.text.replaceAll('_', '-');
          _linkUnresolvedReference(
              reference, staticName, scope.functions, _getFunctionReferences,
              trackSources: false);
        } else {
          _linkUnresolvedReference(
              reference, name, scope.functions, _functions);
        }
      }
    }
  }

  /// If [declarations] contains [name], links [reference] to that declaration
  /// in [references] and removes it from [_unresolvedReferences].
  ///
  /// If [trackSources] is true, this also adds [reference] to [_sources].
<<<<<<< HEAD
  void _linkUnresolvedReference<T extends SassNode>(
      T reference,
      String name,
      Map<String, MemberDeclaration> declarations,
      BidirectionalMap<T, MemberDeclaration> references,
=======
  void _linkUnresolvedReference<R extends SassNode, D extends SassNode>(
      R reference,
      String name,
      Map<String, D> declarations,
      BidirectionalMap<R, D> references,
>>>>>>> 15c3edd7
      {bool trackSources = true}) {
    var declaration = declarations[name];
    if (declaration == null) return;
    references[reference] = declaration;
    if (trackSources) _sources[reference] = _declarationSources[declaration];
    _unresolvedReferences.remove(reference);
  }

  /// Returns the scope for a given [namespace].
  ///
  /// If [namespace] is null or does not exist within this stylesheet, this
  /// returns the current stylesheet's scope.
  Scope _scopeForNamespace(String namespace) =>
      _moduleScopes[_namespaces[namespace]] ?? _scope;

  /// Declares a variable in the current scope.
  @override
  void visitVariableDeclaration(VariableDeclaration node) {
    super.visitVariableDeclaration(node);
<<<<<<< HEAD
    var member = MemberDeclaration(node);
    _declarationSources[member] = CurrentSource(_currentUrl);
=======
    _declarationSources[node] = CurrentSource(_currentUrl);
>>>>>>> 15c3edd7

    var scope = _scopeForNamespace(node.namespace);
    if (node.isGlobal) scope = scope.global;

    if (node.isGuarded) {
      var existing = scope.findVariable(node.name);
      if (existing != null && existing.sourceUrl != member.sourceUrl) {
        _defaultVariableDeclarations[member] = existing;
      }
    }
    var previous = scope.variables[node.name];
    if (previous == node) return;
    scope.variables[node.name] = member;
    if (scope.isGlobal) _globalDeclarations.add(member);
    var original = _variableReassignments[previous] ?? previous;
    _variableReassignments[member] = original;
  }

  /// Visits the variable reference in [node], storing it.
  @override
  void visitVariableExpression(VariableExpression node) {
    super.visitVariableExpression(node);
    var declaration =
        _scopeForNamespace(node.namespace).findVariable(node.name);
    if (declaration != null && !_fromForwardRuleInCurrent(declaration)) {
      _variables[node] = declaration;
<<<<<<< HEAD
      if (declaration.member is VariableDeclaration) {
=======
      if (declaration is VariableDeclaration) {
>>>>>>> 15c3edd7
        _sources[node] = _declarationSources[declaration];
      }
    } else if (node.namespace == null) {
      _unresolvedReferences[node] = _scope;
    }
  }

  /// Declares a mixin in the current scope.
  @override
  void visitMixinRule(MixinRule node) {
    super.visitMixinRule(node);
<<<<<<< HEAD
    var member = MemberDeclaration(node);
    _declarationSources[member] = CurrentSource(_currentUrl);
    _scope.mixins[node.name] = member;
    if (_scope.isGlobal) _globalDeclarations.add(member);
=======
    _declarationSources[node] = CurrentSource(_currentUrl);
    _scope.mixins[node.name] = node;
    if (_scope.isGlobal) _globalDeclarations.add(node);
>>>>>>> 15c3edd7
  }

  /// Visits an `@include` rule, storing the mixin reference.
  @override
  void visitIncludeRule(IncludeRule node) {
    super.visitIncludeRule(node);
    if (_namespaces[node.namespace]?.scheme == 'sass') {
      _sources[node] = BuiltInSource(_namespaces[node.namespace].path);
      return;
    }
    var declaration = _scopeForNamespace(node.namespace).findMixin(node.name);
    if (declaration != null && !_fromForwardRuleInCurrent(declaration)) {
      _mixins[node] = declaration;
      _sources[node] = _declarationSources[declaration];
    } else if (node.namespace == null) {
      _unresolvedReferences[node] = _scope;
    }
  }

  /// Declares a function in the current scope.
  @override
  void visitFunctionRule(FunctionRule node) {
    super.visitFunctionRule(node);
<<<<<<< HEAD
    var member = MemberDeclaration(node);
    _declarationSources[member] = CurrentSource(_currentUrl);
    _scope.functions[node.name] = member;
    if (_scope.isGlobal) _globalDeclarations.add(member);
=======
    _declarationSources[node] = CurrentSource(_currentUrl);
    _scope.functions[node.name] = node;
    if (_scope.isGlobal) _globalDeclarations.add(node);
>>>>>>> 15c3edd7
  }

  /// Visits a function call, storing it if it is a user-defined function.
  @override
  void visitFunctionExpression(FunctionExpression node) {
    super.visitFunctionExpression(node);
    if (_namespaces[node.namespace]?.scheme == 'sass') {
      _sources[node] = BuiltInSource(_namespaces[node.namespace].path);
      return;
    }
    if (node.name.asPlain == null) return;
    var name = node.name.asPlain.replaceAll('_', '-');

    var declaration = _scopeForNamespace(node.namespace).findFunction(name);
    if (declaration != null && !_fromForwardRuleInCurrent(declaration)) {
      _functions[node] = declaration;
      _sources[node] = _declarationSources[declaration];
      return;
    } else if (node.namespace == null) {
      if (name == 'get-function') {
        _sources[node] = BuiltInSource("meta");
      } else {
        _unresolvedReferences[node] = _scope;
        return;
      }
    }

    /// Check for static reference within a get-function call.
    var nameExpression = getStaticNameForGetFunctionCall(node);
    if (nameExpression == null) return;
    var moduleExpression = getStaticModuleForGetFunctionCall(node);
    var namespace = moduleExpression?.text;
    name = nameExpression.text.replaceAll('_', '-');
    declaration = _scopeForNamespace(namespace).findFunction(name);
    if (declaration != null && !_fromForwardRuleInCurrent(declaration)) {
      _getFunctionReferences[node] = declaration;
    } else if (namespace == null) {
      _unresolvedReferences[node] = _scope;
    }
  }

  /// Returns true if [declaration] is from a `@forward` rule in the current
  /// stylesheet.
  bool _fromForwardRuleInCurrent(MemberDeclaration declaration) =>
      declaration.forward != null && declaration.sourceUrl != _currentUrl;
}<|MERGE_RESOLUTION|>--- conflicted
+++ resolved
@@ -82,13 +82,6 @@
   /// An unmodifiable set of all member declarations declared in the global
   /// scope of a stylesheet.
   final Set<MemberDeclaration> globalDeclarations;
-
-  /// A mapping from member references to their source.
-  ///
-  /// This includes references to built-in functions, but it does not include
-  /// functions referenced within `get-function` calls (those nodes instead
-  /// map to the [ReferenceSource] for the `sass:meta` module).
-  final Map<SassNode, ReferenceSource> sources;
 
   /// A mapping from member references to their source.
   ///
@@ -136,19 +129,12 @@
       Map<MemberDeclaration<VariableDeclaration>,
               MemberDeclaration<SassNode /*VariableDeclaration|Argument*/ >>
           defaultVariableDeclarations,
-<<<<<<< HEAD
       BidirectionalMap<IncludeRule, MemberDeclaration<MixinRule>> mixins,
       BidirectionalMap<FunctionExpression, MemberDeclaration<FunctionRule>>
           functions,
       BidirectionalMap<FunctionExpression, MemberDeclaration<FunctionRule>>
           getFunctionReferences,
       Set<MemberDeclaration> globalDeclarations,
-=======
-      BidirectionalMap<IncludeRule, MixinRule> mixins,
-      BidirectionalMap<FunctionExpression, FunctionRule> functions,
-      BidirectionalMap<FunctionExpression, FunctionRule> getFunctionReferences,
-      Set<SassNode> globalDeclarations,
->>>>>>> 15c3edd7
       Map<SassNode, ReferenceSource> sources)
       : variables = UnmodifiableBidirectionalMapView(variables),
         variableReassignments =
@@ -182,13 +168,8 @@
   final _functions =
       BidirectionalMap<FunctionExpression, MemberDeclaration<FunctionRule>>();
   final _getFunctionReferences =
-<<<<<<< HEAD
       BidirectionalMap<FunctionExpression, MemberDeclaration<FunctionRule>>();
   final _globalDeclarations = <MemberDeclaration>{};
-=======
-      BidirectionalMap<FunctionExpression, FunctionRule>();
-  final _globalDeclarations = <SassNode>{};
->>>>>>> 15c3edd7
   final _sources = <SassNode, ReferenceSource>{};
 
   /// The current global scope.
@@ -205,17 +186,10 @@
   final _moduleScopes = <Uri, Scope>{};
 
   /// Maps declarations to their source for the current stylesheet.
-<<<<<<< HEAD
   Map<MemberDeclaration, ReferenceSource> _declarationSources;
 
   /// [_declarationSources] for each module.
   final _moduleSources = <Uri, Map<MemberDeclaration, ReferenceSource>>{};
-=======
-  Map<SassNode, ReferenceSource> _declarationSources;
-
-  /// [_declarationSources] for each module.
-  final _moduleSources = <Uri, Map<SassNode, ReferenceSource>>{};
->>>>>>> 15c3edd7
 
   /// Mapping between member references for which no definition was found and
   /// the scope the reference was contained in.
@@ -334,12 +308,8 @@
           var currentSource = CurrentSource(url);
           var importSource = ImportSource(url, import);
           for (var declaration in _declarationSources.keys.toList()) {
-<<<<<<< HEAD
             var source = _declarationSources[declaration];
             if (source == currentSource || source is ForwardSource) {
-=======
-            if (_declarationSources[declaration] == currentSource) {
->>>>>>> 15c3edd7
               _declarationSources[declaration] = importSource;
             }
           }
@@ -394,7 +364,6 @@
       _importer = oldImporter;
       _scope = oldScope;
       _declarationSources = oldSources;
-<<<<<<< HEAD
     }
     return canonicalUrl;
   }
@@ -449,19 +418,6 @@
     declarations['$prefix${forwarding.name}'] = declaration;
     _declarationSources[declaration] =
         ForwardSource(forward.span.sourceUrl, forward);
-=======
-    }
-    _namespaces[node.namespace] = canonicalUrl;
-
-    var moduleSources = _moduleSources[canonicalUrl];
-    var currentSource = CurrentSource(canonicalUrl);
-    var useSource = UseSource(canonicalUrl, node);
-    for (var declaration in moduleSources.keys) {
-      if (moduleSources[declaration] == currentSource) {
-        _declarationSources[declaration] = useSource;
-      }
-    }
->>>>>>> 15c3edd7
   }
 
   /// Visits each of [node]'s expressions and children.
@@ -530,19 +486,11 @@
   /// in [references] and removes it from [_unresolvedReferences].
   ///
   /// If [trackSources] is true, this also adds [reference] to [_sources].
-<<<<<<< HEAD
   void _linkUnresolvedReference<T extends SassNode>(
       T reference,
       String name,
       Map<String, MemberDeclaration> declarations,
       BidirectionalMap<T, MemberDeclaration> references,
-=======
-  void _linkUnresolvedReference<R extends SassNode, D extends SassNode>(
-      R reference,
-      String name,
-      Map<String, D> declarations,
-      BidirectionalMap<R, D> references,
->>>>>>> 15c3edd7
       {bool trackSources = true}) {
     var declaration = declarations[name];
     if (declaration == null) return;
@@ -562,12 +510,8 @@
   @override
   void visitVariableDeclaration(VariableDeclaration node) {
     super.visitVariableDeclaration(node);
-<<<<<<< HEAD
     var member = MemberDeclaration(node);
     _declarationSources[member] = CurrentSource(_currentUrl);
-=======
-    _declarationSources[node] = CurrentSource(_currentUrl);
->>>>>>> 15c3edd7
 
     var scope = _scopeForNamespace(node.namespace);
     if (node.isGlobal) scope = scope.global;
@@ -594,11 +538,7 @@
         _scopeForNamespace(node.namespace).findVariable(node.name);
     if (declaration != null && !_fromForwardRuleInCurrent(declaration)) {
       _variables[node] = declaration;
-<<<<<<< HEAD
       if (declaration.member is VariableDeclaration) {
-=======
-      if (declaration is VariableDeclaration) {
->>>>>>> 15c3edd7
         _sources[node] = _declarationSources[declaration];
       }
     } else if (node.namespace == null) {
@@ -610,16 +550,10 @@
   @override
   void visitMixinRule(MixinRule node) {
     super.visitMixinRule(node);
-<<<<<<< HEAD
     var member = MemberDeclaration(node);
     _declarationSources[member] = CurrentSource(_currentUrl);
     _scope.mixins[node.name] = member;
     if (_scope.isGlobal) _globalDeclarations.add(member);
-=======
-    _declarationSources[node] = CurrentSource(_currentUrl);
-    _scope.mixins[node.name] = node;
-    if (_scope.isGlobal) _globalDeclarations.add(node);
->>>>>>> 15c3edd7
   }
 
   /// Visits an `@include` rule, storing the mixin reference.
@@ -643,16 +577,10 @@
   @override
   void visitFunctionRule(FunctionRule node) {
     super.visitFunctionRule(node);
-<<<<<<< HEAD
     var member = MemberDeclaration(node);
     _declarationSources[member] = CurrentSource(_currentUrl);
     _scope.functions[node.name] = member;
     if (_scope.isGlobal) _globalDeclarations.add(member);
-=======
-    _declarationSources[node] = CurrentSource(_currentUrl);
-    _scope.functions[node.name] = node;
-    if (_scope.isGlobal) _globalDeclarations.add(node);
->>>>>>> 15c3edd7
   }
 
   /// Visits a function call, storing it if it is a user-defined function.
