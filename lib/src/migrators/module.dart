// Copyright 2019 Google LLC
//
// Use of this source code is governed by an MIT-style
// license that can be found in the LICENSE file or at
// https://opensource.org/licenses/MIT.

import 'package:args/args.dart';

// The sass package's API is not necessarily stable. It is being imported with
// the Sass team's explicit knowledge and approval. See
// https://github.com/sass/dart-sass/issues/236.
import 'package:sass/src/ast/sass.dart';

import 'package:path/path.dart' as p;
import 'package:source_span/source_span.dart';

import 'package:sass_migrator/src/migration_visitor.dart';
import 'package:sass_migrator/src/migrator.dart';
import 'package:sass_migrator/src/patch.dart';
import 'package:sass_migrator/src/utils.dart';

import 'module/built_in_functions.dart';
import 'module/local_scope.dart';

/// Migrates stylesheets to the new module system.
class ModuleMigrator extends Migrator {
  final name = "module";
  final description = "Migrates stylesheets to the new module system.";

<<<<<<< HEAD
  @override
  final argParser = ArgParser()
    ..addOption('remove-prefix',
        abbr: 'p', help: 'Removes the provided prefix from members.');
=======
  // Hide this until it's finished and the module system is launched.
  final hidden = true;
>>>>>>> fc01f74a

  /// Runs the module migrator on [entrypoint] and its dependencies and returns
  /// a map of migrated contents.
  ///
  /// If [migrateDependencies] is false, the migrator will still be run on
  /// dependencies, but they will be excluded from the resulting map.
  Map<Uri, String> migrateFile(Uri entrypoint) {
    var prefixToRemove = argResults['remove-prefix'] as String;
    var migrated =
        _ModuleMigrationVisitor(prefixToRemove: prefixToRemove).run(entrypoint);
    if (!migrateDependencies) {
      migrated.removeWhere((url, contents) => url != entrypoint);
    }
    if (prefixToRemove != null) {
      var filenameParts = entrypoint.pathSegments.last.split('.');
      filenameParts.removeLast();
      var basename = filenameParts.join('.');
      var import = entrypoint.resolve('./$basename.import.scss');
      migrated[import] = '@forward "$basename" as $prefixToRemove*;\n';
    }
    return migrated;
  }
}

class _ModuleMigrationVisitor extends MigrationVisitor {
  /// Global variables defined at any time during the migrator run.
  ///
  /// We store all declarations instead of just the most recent one for use in
  /// detecting configurable variables.
  final _globalVariables = normalizedMap<VariableDeclaration>();

  /// Global mixins defined at any time during the migrator run.
  final _globalMixins = normalizedMap<MixinRule>();

  /// Global functions defined at any time during the migrator run.
  final _globalFunctions = normalizedMap<FunctionRule>();

  /// Stores whether a given VariableDeclaration has been referenced in an
  /// expression after being declared.
  final _referencedVariables = <VariableDeclaration>{};

  /// Set of stylesheets currently being migrated.
  ///
  /// Used to ensure that a dependency declaring a variable that an upstream
  /// stylesheet already declared is not treated as reassignment (since that
  /// would cause a circular dependency).
  final _upstreamStylesheets = <Uri>{};

  /// Namespaces of modules used in this stylesheet.
  Map<Uri, String> _namespaces;

  /// Set of additional use rules necessary for referencing members of
  /// implicit dependencies / built-in modules.
  ///
  /// This set contains the path provided in the use rule, not the canonical
  /// path (e.g. "a" rather than "dir/a.scss").
  Set<String> _additionalUseRules;

  /// Set of variables declared outside the current stylesheet that overrode
  /// `!default` variables within the current stylesheet.
  Set<VariableDeclaration> _configuredVariables;

  /// The URL of the current stylesheet.
  Uri _currentUrl;

  /// The URL of the last stylesheet that was completely migrated.
  Uri _lastUrl;

  /// Local variables, mixins, and functions for this migration.
  ///
  /// When at the top level of the stylesheet, this will be null.
  LocalScope _localScope;

  final String prefixToRemove;

  /// Constructs a new module migration visitor.
  ///
  /// Note: We always set [migratedDependencies] to true since the module
  /// migrator needs to always run on dependencies. The `migrateFile` method of
  /// the module migrator will filter out the dependencies' migration results.
  _ModuleMigrationVisitor({this.prefixToRemove})
      : super(migrateDependencies: true);

  /// Returns a semicolon unless the current stylesheet uses the indented
  /// syntax, in which case this returns an empty string.
  String get _semicolonIfNotIndented =>
      _currentUrl.path.endsWith('.sass') ? "" : ";";

  /// Returns the migrated contents of this stylesheet, based on [patches] and
  /// [_additionalUseRules], or null if the stylesheet does not change.
  @override
  String getMigratedContents() {
    var results = super.getMigratedContents();
    if (results == null) return null;
    var uses = _additionalUseRules
        .map((use) => '@use "$use"$_semicolonIfNotIndented\n');
    return uses.join() + results;
  }

  /// Visits the stylesheet at [dependency], resolved relative to [source].
  @override
  void visitDependency(Uri dependency, Uri source, [FileSpan context]) {
    var url = source.resolveUri(dependency);
    var stylesheet = parseStylesheet(url);
    if (stylesheet == null) {
      throw MigrationException(
          "Error: Could not find Sass file at '${p.prettyUri(url)}'.",
          span: context);
    }

    visitStylesheet(stylesheet);
  }

  /// Stores per-file state before visiting [node] and restores it afterwards.
  @override
  void visitStylesheet(Stylesheet node) {
    var oldNamespaces = _namespaces;
    var oldAdditionalUseRules = _additionalUseRules;
    var oldUrl = _currentUrl;
    _namespaces = {};
    _additionalUseRules = Set();
    _currentUrl = node.span.sourceUrl;
    super.visitStylesheet(node);
    _namespaces = oldNamespaces;
    _additionalUseRules = oldAdditionalUseRules;
    _lastUrl = _currentUrl;
    _currentUrl = oldUrl;
  }

  /// Visits each of [node]'s expressions and children.
  ///
  /// All of [node]'s arguments are declared as local variables in a new scope.
  @override
  void visitCallableDeclaration(CallableDeclaration node) {
    _localScope = LocalScope(_localScope);
    for (var argument in node.arguments.arguments) {
      _localScope.variables.add(argument.name);
      if (argument.defaultValue != null) visitExpression(argument.defaultValue);
    }
    super.visitChildren(node);
    _localScope = _localScope.parent;
  }

  /// Visits the children of [node] with a local scope.
  ///
  /// Note: The children of a stylesheet are at the root, so we should not add
  /// a local scope.
  @override
  void visitChildren(ParentStatement node) {
    if (node is Stylesheet) {
      super.visitChildren(node);
      return;
    }
    _localScope = LocalScope(_localScope);
    super.visitChildren(node);
    _localScope = _localScope.parent;
  }

  /// Adds a namespace to any function call that requires it.
  @override
  void visitFunctionExpression(FunctionExpression node) {
    visitInterpolation(node.name);
    _patchNamespaceForFunction(node, node.name.asPlain, (name, namespace) {
      addPatch(Patch(node.name.span, "$namespace.$name"));
    });
    visitArgumentInvocation(node.arguments);

    if (node.name.asPlain == "get-function") {
      var nameArgument =
          node.arguments.named['name'] ?? node.arguments.positional.first;
      if (nameArgument is! StringExpression ||
          (nameArgument as StringExpression).text.asPlain == null) {
        emitWarning("get-function call may require \$module parameter",
            nameArgument.span);
        return;
      }
      var fnName = nameArgument as StringExpression;
      _patchNamespaceForFunction(node, fnName.text.asPlain, (name, namespace) {
        var span = fnName.span;
        if (fnName.hasQuotes) {
          span = span.file.span(span.start.offset + 1, span.end.offset - 1);
        }
        addPatch(Patch(span, name));
        var beforeParen = node.span.end.offset - 1;
        addPatch(Patch(node.span.file.span(beforeParen, beforeParen),
            ', \$module: "$namespace"'));
      });
    }
  }

  /// Calls [patcher] when the function [node] with name [name] requires a
  /// namespace and adds a new use rule if necessary.
  ///
  /// When the function is a color function that's not present in the module
  /// system (like `lighten`), this also migrates its `$amount` argument to the
  /// appropriate `color.adjust` argument.
  ///
  /// [patcher] takes two arguments: the name used to refer to that function
  /// when namespaced, and the namespace itself. The name will match the name
  /// provided to the outer function except for built-in functions whose name
  /// within a module differs from its original name.
  void _patchNamespaceForFunction(FunctionExpression node, String name,
      void patcher(String name, String namespace)) {
    if (name == null) return;
    if (_localScope?.isLocalFunction(name) ?? false) return;

    var namespace = _globalFunctions.containsKey(name)
        ? _namespaceForNode(_globalFunctions[name])
        : null;

    if (namespace == null) {
      if (!builtInFunctionModules.containsKey(name)) return;

      namespace = builtInFunctionModules[name];
      name = builtInFunctionNameChanges[name] ?? name;
      if (namespace == 'color' && removedColorFunctions.containsKey(name)) {
        if (node.arguments.positional.length == 2 &&
            node.arguments.named.isEmpty) {
          _patchRemovedColorFunction(name, node.arguments.positional.last);
          name = 'adjust';
        } else if (node.arguments.named.containsKey('amount')) {
          var arg = node.arguments.named['amount'];
          _patchRemovedColorFunction(name, arg,
              existingArgName: _findArgNameSpan(arg));
          name = 'adjust';
        } else {
          emitWarning("Could not migrate malformed '$name' call", node.span);
          return;
        }
      }
      _additionalUseRules.add("sass:$namespace");
    }
    if (namespace != null) patcher(name, namespace);
  }

  /// Given a named argument [arg], returns a span from the start of the name
  /// to the start of the argument itself (e.g. "$amount: ").
  FileSpan _findArgNameSpan(Expression arg) {
    var start = arg.span.start.offset - 1;
    while (arg.span.file.getText(start, start + 1) != r'$') {
      start--;
    }
    return arg.span.file.span(start, arg.span.start.offset);
  }

  /// Patches the amount argument [arg] for a removed color function
  /// (e.g. `lighten`) to add the appropriate name (such as `$lightness`) and
  /// negate the argument if necessary.
  void _patchRemovedColorFunction(String name, Expression arg,
      {FileSpan existingArgName}) {
    var parameter = removedColorFunctions[name];
    var needsParens =
        parameter.endsWith('-') && arg is BinaryOperationExpression;
    var leftParen = needsParens ? '(' : '';
    if (existingArgName == null) {
      addPatch(patchBefore(arg, '$parameter$leftParen'));
    } else {
      addPatch(Patch(existingArgName, '$parameter$leftParen'));
    }
    if (needsParens) addPatch(patchAfter(arg, ')'));
  }

  /// Declares the function within the current scope before visiting it.
  @override
  void visitFunctionRule(FunctionRule node) {
    _declareFunction(node);
    super.visitFunctionRule(node);
  }

  /// Migrates @import to @use after migrating the imported file.
  @override
  void visitImportRule(ImportRule node) {
    if (node.imports.first is StaticImport) {
      super.visitImportRule(node);
      return;
    }
    if (node.imports.length > 1) {
      throw UnimplementedError(
          "Migration of @import rule with multiple imports not supported.");
    }
    var import = node.imports.first as DynamicImport;

    if (_localScope != null) {
      // TODO(jathak): Handle nested imports
      return;
    }
    // TODO(jathak): Confirm that this import appears before other rules

    var oldConfiguredVariables = _configuredVariables;
    _configuredVariables = Set();
    _upstreamStylesheets.add(_currentUrl);
    visitDependency(Uri.parse(import.url), _currentUrl, import.span);
    _upstreamStylesheets.remove(_currentUrl);
    _namespaces[_lastUrl] = namespaceForPath(import.url);

    // Pass the variables that were configured by the importing file to `with`,
    // and forward the rest and add them to `oldConfiguredVariables` because
    // they were configured by a further-out import.
    var locallyConfiguredVariables = normalizedMap<VariableDeclaration>();
    var externallyConfiguredVariables = normalizedMap<VariableDeclaration>();
    for (var variable in _configuredVariables) {
      if (variable.span.sourceUrl == _currentUrl) {
        locallyConfiguredVariables[variable.name] = variable;
      } else {
        externallyConfiguredVariables[variable.name] = variable;
        oldConfiguredVariables.add(variable);
      }
    }
    _configuredVariables = oldConfiguredVariables;

    if (externallyConfiguredVariables.isNotEmpty) {
      addPatch(patchBefore(
          node,
          "@forward ${import.span.text} show " +
              externallyConfiguredVariables.keys
                  .map((variable) => "\$$variable")
                  .join(", ") +
              "$_semicolonIfNotIndented\n"));
    }

    var configuration = "";
    var configured = <String>[];
    for (var name in locallyConfiguredVariables.keys) {
      var variable = locallyConfiguredVariables[name];
      if (variable.isGuarded || _referencedVariables.contains(variable)) {
        configured.add("\$$name: \$$name");
      } else {
        // TODO(jathak): Handle the case where the expression of this
        // declaration has already been patched.
        addPatch(patchDelete(variable.span));
        var start = variable.span.end.offset;
        var end = start + _semicolonIfNotIndented.length;
        if (variable.span.file.span(end, end + 1).text == '\n') end++;
        addPatch(patchDelete(variable.span.file.span(start, end)));
        configured.add("\$$name: ${variable.expression}");
      }
    }
    if (configured.length == 1) {
      configuration = " with (" + configured.first + ")";
    } else if (configured.isNotEmpty) {
      configuration = " with (\n  " + configured.join(',\n  ') + "\n)";
    }
    addPatch(Patch(node.span, '@use ${import.span.text}$configuration'));
  }

  /// Adds a namespace to any mixin include that requires it.
  @override
  void visitIncludeRule(IncludeRule node) {
    super.visitIncludeRule(node);
    if (_localScope?.isLocalMixin(node.name) ?? false) return;
    if (!_globalMixins.containsKey(node.name)) return;
    var namespace = _namespaceForNode(_globalMixins[node.name]);
    if (namespace == null) return;
    var endName = node.arguments.span.start.offset;
    var startName = endName - node.name.length;
    var nameSpan = node.span.file.span(startName, endName);
    addPatch(Patch(nameSpan, "$namespace.${node.name}"));
  }

  /// Declares the mixin within the current scope before visiting it.
  @override
  void visitMixinRule(MixinRule node) {
    _declareMixin(node);
    super.visitMixinRule(node);
  }

  @override
  void visitUseRule(UseRule node) {
    // TODO(jathak): Handle existing @use rules.
    throw UnsupportedError(
        "Migrating files with existing @use rules is not yet supported");
  }

  /// Adds a namespace to any variable that requires it.
  @override
  visitVariableExpression(VariableExpression node) {
    var name = _unprefix(node.name) ?? node.name;
    var namespace = _findNamespaceForVariable(name);
    if (namespace == null && name == node.name) return;
    if (namespace == null) {
      addPatch(Patch(node.span, "\$$name"));
    } else {
      addPatch(Patch(node.span, "\$$namespace.$name"));
    }
  }

  String _findNamespaceForVariable(String name) {
    if (_localScope?.isLocalVariable(name) ?? false) {
      return null;
    }
    if (!_globalVariables.containsKey(name)) return null;
    _referencedVariables.add(_globalVariables[name]);
    return _namespaceForNode(_globalVariables[name]);
  }

  /// Declares a variable within the current scope before visiting it.
  @override
  void visitVariableDeclaration(VariableDeclaration node) {
    _declareVariable(node);
    super.visitVariableDeclaration(node);
  }

  /// Declares a variable within this stylesheet, in the current local scope if
  /// it exists, or as a global variable otherwise.
  void _declareVariable(VariableDeclaration node) {
    var name = _unprefix(node.name);
    if (name != node.name) {
      addPatch(
          patchDelete(node.span, start: 1, end: prefixToRemove.length + 1));
    }
    if (_localScope == null || node.isGlobal) {
<<<<<<< HEAD
      if (node.isGuarded &&
          _globalVariables.containsKey(name) &&
          _globalVariables[name].span.sourceUrl != _currentUrl) {
        _configuredVariables.add(_globalVariables[name]);
=======
      var existingNode = _globalVariables[node.name];
      var originalUrl = existingNode?.span?.sourceUrl;
      if (existingNode != null && originalUrl != _currentUrl) {
        if (node.isGuarded) {
          _configuredVariables.add(existingNode);
        } else if (!_upstreamStylesheets.contains(originalUrl)) {
          // This declaration reassigns a variable in another module. Since we
          // don't care about the actual value of the variable while migrating,
          // we leave the node in _globalVariables as-is, so that future
          // references namespace based on the original declaration, not this
          // reassignment.
          var namespace = _namespaceForNode(existingNode);
          var afterDollarSign = node.span.start.offset + 1;
          addPatch(Patch(node.span.file.span(afterDollarSign, afterDollarSign),
              '$namespace.'));
          return;
        }
>>>>>>> fc01f74a
      }
      _globalVariables[name] = node;
    } else {
      _localScope.variables.add(name);
    }
  }

  /// Declares a mixin within this stylesheet, in the current local scope if
  /// it exists, or as a global mixin otherwise.
  void _declareMixin(MixinRule node) {
    if (_localScope == null) {
      _globalMixins[node.name] = node;
    } else {
      _localScope.mixins.add(node.name);
    }
  }

  /// Declares a function within this stylesheet, in the current local scope if
  /// it exists, or as a global function otherwise.
  void _declareFunction(FunctionRule node) {
    if (_localScope == null) {
      _globalFunctions[node.name] = node;
    } else {
      _localScope.functions.add(node.name);
    }
  }

  /// Returns [name] with [prefixToRemove] removed.
  String _unprefix(String name) {
    if (prefixToRemove == null || prefixToRemove.length > name.length) {
      return name;
    }
    var startOfName = name.substring(0, prefixToRemove.length);
    if (!equalsIgnoreSeparator(prefixToRemove, startOfName)) return name;
    return name.substring(prefixToRemove.length);
  }

  /// Finds the namespace for the stylesheet containing [node], adding a new use
  /// rule if necessary.
  String _namespaceForNode(SassNode node) {
    if (node.span.sourceUrl == _currentUrl) return null;
    if (!_namespaces.containsKey(node.span.sourceUrl)) {
      /// Add new use rule for indirect dependency
      var relativePath = p.relative(node.span.sourceUrl.path,
          from: p.dirname(_currentUrl.path));
      var basename = p.basenameWithoutExtension(relativePath);
      if (basename.startsWith('_')) basename = basename.substring(1);
      var simplePath = p.relative(p.join(p.dirname(relativePath), basename));
      _additionalUseRules.add(simplePath);
      _namespaces[node.span.sourceUrl] = namespaceForPath(simplePath);
    }
    return _namespaces[node.span.sourceUrl];
  }
}<|MERGE_RESOLUTION|>--- conflicted
+++ resolved
@@ -27,15 +27,13 @@
   final name = "module";
   final description = "Migrates stylesheets to the new module system.";
 
-<<<<<<< HEAD
   @override
   final argParser = ArgParser()
     ..addOption('remove-prefix',
         abbr: 'p', help: 'Removes the provided prefix from members.');
-=======
+
   // Hide this until it's finished and the module system is launched.
   final hidden = true;
->>>>>>> fc01f74a
 
   /// Runs the module migrator on [entrypoint] and its dependencies and returns
   /// a map of migrated contents.
@@ -447,12 +445,6 @@
           patchDelete(node.span, start: 1, end: prefixToRemove.length + 1));
     }
     if (_localScope == null || node.isGlobal) {
-<<<<<<< HEAD
-      if (node.isGuarded &&
-          _globalVariables.containsKey(name) &&
-          _globalVariables[name].span.sourceUrl != _currentUrl) {
-        _configuredVariables.add(_globalVariables[name]);
-=======
       var existingNode = _globalVariables[node.name];
       var originalUrl = existingNode?.span?.sourceUrl;
       if (existingNode != null && originalUrl != _currentUrl) {
@@ -470,7 +462,6 @@
               '$namespace.'));
           return;
         }
->>>>>>> fc01f74a
       }
       _globalVariables[name] = node;
     } else {
