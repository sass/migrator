--- conflicted
+++ resolved
@@ -26,10 +26,7 @@
 
 import 'module/built_in_functions.dart';
 import 'module/forward_type.dart';
-<<<<<<< HEAD
 import 'module/member_declaration.dart';
-=======
->>>>>>> 15c3edd7
 import 'module/reference_source.dart';
 import 'module/references.dart';
 import 'module/unreferencable_members.dart';
@@ -322,13 +319,8 @@
     _useAllowed = oldUseAllowed;
   }
 
-<<<<<<< HEAD
-  /// Determines namespaces for all `@use` rules that the stylesheet will
-  /// contain after migration.
-=======
   /// Determines namespaces for all `@use` rules that the stylesheet at [url]
   /// will contain after migration.
->>>>>>> 15c3edd7
   Map<Uri, String> _determineNamespaces(Uri url) {
     var namespaces = <Uri, String>{};
     var sourcesByNamespace = <String, Set<ReferenceSource>>{};
@@ -337,10 +329,7 @@
       var source = references.sources[reference];
       var namespace = source.defaultNamespace;
       if (namespace == null) continue;
-<<<<<<< HEAD
-=======
-
->>>>>>> 15c3edd7
+
       // Existing `@use` rules should always keep their namespaces.
       if (source is UseSource) {
         namespaces[source.url] = namespace;
@@ -349,11 +338,7 @@
       }
     }
 
-<<<<<<< HEAD
-    // First assign namespaces to those without conflicts.
-=======
     // First assign namespaces to module URLs without conflicts.
->>>>>>> 15c3edd7
     var conflictingNamespaces = <String, Set<ReferenceSource>>{};
     sourcesByNamespace.forEach((namespace, sources) {
       if (sources.length == 1 && !namespaces.containsValue(namespace)) {
@@ -370,13 +355,8 @@
     return namespaces;
   }
 
-<<<<<<< HEAD
-  /// Resolves a conflict between a set of sources with the same namespace,
-  /// adding namespaces for all of them to [namespaces].
-=======
   /// Resolves a conflict between a set of sources with the same default
   /// namespace, adding namespaces for all of them to [namespaces].
->>>>>>> 15c3edd7
   void _resolveNamespaceConflict(String namespace, Set<ReferenceSource> sources,
       Map<Uri, String> namespaces) {
     // Give first priority to a built-in module.
@@ -427,16 +407,8 @@
   /// If [module] is not already a value in [existingNamespaces], returns it.
   /// If it is, but "sass-$module" is not, returns that. Otherwise, returns it
   /// with the lowest available number appended to the end.
-<<<<<<< HEAD
-  ///
-  /// If [existingNamespaces] is not provided, it defaults to [_namespaces].
-  String _resolveBuiltInNamespace(String module,
-      [Map<Uri, String> existingNamespaces]) {
-    existingNamespaces ??= _namespaces;
-=======
   String _resolveBuiltInNamespace(
       String module, Map<Uri, String> existingNamespaces) {
->>>>>>> 15c3edd7
     return existingNamespaces.containsValue(module) &&
             !existingNamespaces.containsValue('sass-$module')
         ? 'sass-$module'
@@ -446,16 +418,8 @@
   /// If [defaultNamespace] has not already been used in this
   /// [existingNamespaces], returns it. Otherwise, returns it with the lowest
   /// available number appended to the end.
-<<<<<<< HEAD
-  ///
-  /// If [existingNamespaces] is not provided, it defaults to [_namespaces].
-  String _incrementUntilAvailable(String defaultNamespace,
-      [Map<Uri, String> existingNamespaces]) {
-    existingNamespaces ??= _namespaces;
-=======
   String _incrementUntilAvailable(
       String defaultNamespace, Map<Uri, String> existingNamespaces) {
->>>>>>> 15c3edd7
     var count = 1;
     var namespace = defaultNamespace;
     while (existingNamespaces.containsValue(namespace)) {
@@ -491,10 +455,7 @@
   @override
   void visitFunctionExpression(FunctionExpression node) {
     super.visitFunctionExpression(node);
-<<<<<<< HEAD
     if (node.namespace != null) return;
-=======
->>>>>>> 15c3edd7
     if (references.sources.containsKey(node)) {
       var declaration = references.functions[node];
       _unreferencable.check(declaration, node);
@@ -586,11 +547,7 @@
         return;
       }
     }
-<<<<<<< HEAD
-    patchNamespace(_findBuiltInNamespaceUNSUREOFNAME(namespace));
-=======
     patchNamespace(_findOrAddBuiltInNamespace(namespace));
->>>>>>> 15c3edd7
     if (name != span.text.replaceAll('_', '-')) addPatch(Patch(span, name));
   }
 
@@ -671,13 +628,8 @@
       // If a member from this dependency is actually referenced, it should
       // already have a namespace from [_determineNamespaces], so we just use
       // a simple number suffix to resolve conflicts at this point.
-<<<<<<< HEAD
-      _namespaces.putIfAbsent(
-          _lastUrl, () => _incrementUntilAvailable(defaultNamespace));
-=======
       _namespaces.putIfAbsent(_lastUrl,
           () => _incrementUntilAvailable(defaultNamespace, _namespaces));
->>>>>>> 15c3edd7
       var namespace = _namespaces[_lastUrl];
       if (namespace != defaultNamespace) asClause = ' as $namespace';
     }
@@ -706,11 +658,7 @@
             "This declaration attempts to override a default value in an "
             "indirect, nested import of ${p.prettyUri(_lastUrl)}, which is "
             "not possible in the module system.",
-<<<<<<< HEAD
-            span: firstConfig.member.span);
-=======
-            firstConfig.span);
->>>>>>> 15c3edd7
+            firstConfig.member.span);
       }
       addPatch(patchBefore(
           node,
@@ -755,11 +703,7 @@
           " with (\n$indent  " + configured.join(',\n$indent  ') + "\n$indent)";
     }
     if (!_useAllowed) {
-<<<<<<< HEAD
-      var namespace = _findBuiltInNamespaceUNSUREOFNAME('meta');
-=======
       var namespace = _findOrAddBuiltInNamespace('meta');
->>>>>>> 15c3edd7
       configuration = configuration.replaceFirst(' with', r', $with:');
       addPatch(Patch(node.span,
           '@include $namespace.load-css(${import.span.text}$configuration)'));
@@ -892,16 +836,10 @@
   /// Returns the namespace that built-in module [module] is loaded under.
   ///
   /// This adds an additional `@use` rule if [module] has not been loaded yet.
-<<<<<<< HEAD
-  String _findBuiltInNamespaceUNSUREOFNAME(String module) {
-    var url = Uri.parse("sass:$module");
-    _namespaces.putIfAbsent(url, () => _resolveBuiltInNamespace(module));
-=======
   String _findOrAddBuiltInNamespace(String module) {
     var url = Uri.parse("sass:$module");
     _namespaces.putIfAbsent(
         url, () => _resolveBuiltInNamespace(module, _namespaces));
->>>>>>> 15c3edd7
     var namespace = _namespaces[url];
     if (!_usedUrls.contains(url)) {
       _usedUrls.add(url);
@@ -911,19 +849,11 @@
     return namespace;
   }
 
-<<<<<<< HEAD
   /// Finds the namespace for the stylesheet containing [declaration], adding a
   /// new `@use` rule if necessary.
   String _namespaceForDeclaration(MemberDeclaration declaration) {
     if (declaration == null) return null;
     var url = declaration.sourceUrl;
-=======
-  /// Finds the namespace for the stylesheet containing [node], adding a new
-  /// `@use` rule if necessary.
-  String _namespaceForNode(SassNode node) {
-    if (node == null) return null;
-    var url = node.span.sourceUrl;
->>>>>>> 15c3edd7
     if (url == currentUrl) return null;
     if (!_usedUrls.contains(url)) {
       // Add new `@use` rule for indirect dependency
@@ -933,11 +863,7 @@
       // by [references.sources], so we add a namespace with simple conflict
       // resolution if one for this URL doesn't already exist.
       _namespaces.putIfAbsent(
-<<<<<<< HEAD
-          url, () => _incrementUntilAvailable(defaultNamespace));
-=======
           url, () => _incrementUntilAvailable(defaultNamespace, _namespaces));
->>>>>>> 15c3edd7
       var namespace = _namespaces[url];
       var asClause = defaultNamespace == namespace ? '' : ' as $namespace';
       _usedUrls.add(url);
