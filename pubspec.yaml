name: sass_migrator
version: 1.0.0
description: A tool for running migrations on Sass files
author: Jennifer Thakar <jathak@google.com>
homepage: https://github.com/sass/migrator

environment:
  sdk: '>=2.4.0 <3.0.0'

dependencies:
  args: "^1.5.1"
  charcode: "^1.1.0"
  collection: "^1.8.0"
<<<<<<< HEAD
  glob: "^1.2.0"
=======
>>>>>>> f518e56e
  meta: ">=0.9.0 <2.0.0"
  node_interop: "^1.0.0"
  node_io: "^1.0.0"
  path: "^1.6.0"
<<<<<<< HEAD
  sass: "^1.22.7"
=======
  sass: "^1.23.0"
>>>>>>> f518e56e
  source_span: "^1.4.0"
  term_glyph: "^1.1.0"
  tuple: "^1.0.2"

dev_dependencies:
  archive: ">=1.0.0 <3.0.0"
  grinder: "^0.8.0"
  http: ">=0.11.0 <0.13.0"
  js: "^0.6.0"
  node_preamble: "^1.3.0"
  pub_semver: "^1.0.0"
  string_scanner: "^1.0.0"
  test: ">=0.12.29 <2.0.0"
  test_descriptor: "^1.1.1"
  test_process: "^1.0.0"
  xml: ">=2.4.0 <4.0.0"
  yaml: "^2.0.0"

executables:
  sass-migrator: sass_migrator<|MERGE_RESOLUTION|>--- conflicted
+++ resolved
@@ -1,5 +1,5 @@
 name: sass_migrator
-version: 1.0.0
+version: 1.1.0-dev
 description: A tool for running migrations on Sass files
 author: Jennifer Thakar <jathak@google.com>
 homepage: https://github.com/sass/migrator
@@ -11,19 +11,12 @@
   args: "^1.5.1"
   charcode: "^1.1.0"
   collection: "^1.8.0"
-<<<<<<< HEAD
   glob: "^1.2.0"
-=======
->>>>>>> f518e56e
   meta: ">=0.9.0 <2.0.0"
   node_interop: "^1.0.0"
   node_io: "^1.0.0"
   path: "^1.6.0"
-<<<<<<< HEAD
-  sass: "^1.22.7"
-=======
   sass: "^1.23.0"
->>>>>>> f518e56e
   source_span: "^1.4.0"
   term_glyph: "^1.1.0"
   tuple: "^1.0.2"
